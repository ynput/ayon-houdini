--- conflicted
+++ resolved
@@ -195,8 +195,6 @@
         "optional": True,
         "active": True,
         "families": []
-<<<<<<< HEAD
-=======
     },
     "CollectFramesFixDefHou": {
         "enabled": True,
@@ -204,7 +202,6 @@
         "families": [
             "*"
         ]
->>>>>>> 3c4ab393
     },
     "CollectLocalRenderInstances": {
         "use_deadline_aov_filter": False,
