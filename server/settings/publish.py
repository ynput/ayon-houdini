from ayon_server.settings import (
    BaseSettingsModel,
    SettingsField
)


# Publish Plugins
class CollectAssetHandlesModel(BaseSettingsModel):
    """Collect Frame Range
    Disable this if you want the publisher to
    ignore start and end handles specified in the
    asset data for publish instances
    """
    use_asset_handles: bool = SettingsField(
        title="Use asset handles")


class CollectChunkSizeModel(BaseSettingsModel):
    """Collect Chunk Size."""
    enabled: bool = SettingsField(title="Enabled")
    optional: bool = SettingsField(title="Optional")
    chunk_size: int = SettingsField(
        title="Frames Per Task")


<<<<<<< HEAD
class CollectFilesForCleaningUpModel(BaseSettingsModel):
    enabled: bool = SettingsField(title="Enabled")
    optional: bool = SettingsField(title="Optional")
    active: bool = SettingsField(title="Active")
    intermediate_exported_render: bool = SettingsField(
        title="Include Intermediate Exported Render Files",
        description="Include intermediate exported render scenes for cleanup"
                    " (.idf, .ass, .usd, .rs) for render instances.",
    )
    families: list[str] = SettingsField(
        default_factory=list,
        title="Product Types",
        description="Find a list of all stock product types in "
                    "[Houdini admin docs](https://ayon.ynput.io/docs/addon_houdini_admin#stock-product-types)."  # noqa: E501
=======
class AOVFilterSubmodel(BaseSettingsModel):
    """You should use the same host name you are using for Houdini."""
    host_name: str = SettingsField("", title="Houdini Host name")
    value: list[str] = SettingsField(
        default_factory=list,
        title="AOV regex"
    )

class CollectLocalRenderInstancesModel(BaseSettingsModel):

    use_deadline_aov_filter: bool = SettingsField(
        False,
        title="Use Deadline AOV Filter"
    )

    aov_filter: AOVFilterSubmodel = SettingsField(
        default_factory=AOVFilterSubmodel,
        title="Reviewable products filter"
>>>>>>> 84a6041b
    )


class ValidateWorkfilePathsModel(BaseSettingsModel):
    enabled: bool = SettingsField(title="Enabled")
    optional: bool = SettingsField(title="Optional")
    node_types: list[str] = SettingsField(
        default_factory=list,
        title="Node Types"
    )
    prohibited_vars: list[str] = SettingsField(
        default_factory=list,
        title="Prohibited Variables"
    )


class BasicValidateModel(BaseSettingsModel):
    enabled: bool = SettingsField(title="Enabled")
    optional: bool = SettingsField(title="Optional")
    active: bool = SettingsField(title="Active")


class PublishPluginsModel(BaseSettingsModel):
    CollectAssetHandles: CollectAssetHandlesModel = SettingsField(
        default_factory=CollectAssetHandlesModel,
        title="Collect Asset Handles.",
        section="Collectors"
    )
    CollectChunkSize: CollectChunkSizeModel = SettingsField(
        default_factory=CollectChunkSizeModel,
        title="Collect Chunk Size."
    )
<<<<<<< HEAD
    CollectFilesForCleaningUp:CollectFilesForCleaningUpModel = SettingsField(
        default_factory=BasicValidateModel,
        title="Collect Files For Cleaning Up."
=======
    CollectLocalRenderInstances: CollectLocalRenderInstancesModel = SettingsField(
        default_factory=CollectLocalRenderInstancesModel,
        title="Collect Local Render Instances."
>>>>>>> 84a6041b
    )
    ValidateContainers: BasicValidateModel = SettingsField(
        default_factory=BasicValidateModel,
        title="Validate Latest Containers.",
        section="Validators")
    ValidateInstanceInContextHoudini: BasicValidateModel = SettingsField(
        default_factory=BasicValidateModel,
        title="Validate Instance is in same Context.")
    ValidateMeshIsStatic: BasicValidateModel = SettingsField(
        default_factory=BasicValidateModel,
        title="Validate Mesh is Static.")
    ValidateReviewColorspace: BasicValidateModel = SettingsField(
        default_factory=BasicValidateModel,
        title="Validate Review Colorspace.")
    ValidateSubsetName: BasicValidateModel = SettingsField(
        default_factory=BasicValidateModel,
        title="Validate Subset Name.")
    ValidateUnrealStaticMeshName: BasicValidateModel = SettingsField(
        default_factory=BasicValidateModel,
        title="Validate Unreal Static Mesh Name.")
    ValidateWorkfilePaths: ValidateWorkfilePathsModel = SettingsField(
        default_factory=ValidateWorkfilePathsModel,
        title="Validate workfile paths settings.")


DEFAULT_HOUDINI_PUBLISH_SETTINGS = {
    "CollectAssetHandles": {
        "use_asset_handles": True
    },
    "CollectChunkSize": {
        "enabled": True,
        "optional": True,
        "chunk_size": 999999
    },
<<<<<<< HEAD
    "CollectFilesForCleaningUp": {
        "enabled": False,
        "optional": True,
        "active": True,
        "intermediate_exported_render": False,
        "families" : []
=======
    "CollectLocalRenderInstances": {
        "use_deadline_aov_filter": False,
        "aov_filter" : {
            "host_name": "houdini",
            "value": [
                ".*([Bb]eauty).*"
            ]
        }
>>>>>>> 84a6041b
    },
    "ValidateContainers": {
        "enabled": True,
        "optional": True,
        "active": True
    },
    "ValidateInstanceInContextHoudini": {
        "enabled": True,
        "optional": True,
        "active": True
    },
    "ValidateMeshIsStatic": {
        "enabled": True,
        "optional": True,
        "active": True
    },
    "ValidateReviewColorspace": {
        "enabled": True,
        "optional": True,
        "active": True
    },
    "ValidateSubsetName": {
        "enabled": True,
        "optional": True,
        "active": True
    },
    "ValidateUnrealStaticMeshName": {
        "enabled": False,
        "optional": True,
        "active": True
    },
    "ValidateWorkfilePaths": {
        "enabled": True,
        "optional": True,
        "node_types": [
            "file",
            "alembic"
        ],
        "prohibited_vars": [
            "$HIP",
            "$JOB"
        ]
    }
}<|MERGE_RESOLUTION|>--- conflicted
+++ resolved
@@ -23,22 +23,6 @@
         title="Frames Per Task")
 
 
-<<<<<<< HEAD
-class CollectFilesForCleaningUpModel(BaseSettingsModel):
-    enabled: bool = SettingsField(title="Enabled")
-    optional: bool = SettingsField(title="Optional")
-    active: bool = SettingsField(title="Active")
-    intermediate_exported_render: bool = SettingsField(
-        title="Include Intermediate Exported Render Files",
-        description="Include intermediate exported render scenes for cleanup"
-                    " (.idf, .ass, .usd, .rs) for render instances.",
-    )
-    families: list[str] = SettingsField(
-        default_factory=list,
-        title="Product Types",
-        description="Find a list of all stock product types in "
-                    "[Houdini admin docs](https://ayon.ynput.io/docs/addon_houdini_admin#stock-product-types)."  # noqa: E501
-=======
 class AOVFilterSubmodel(BaseSettingsModel):
     """You should use the same host name you are using for Houdini."""
     host_name: str = SettingsField("", title="Houdini Host name")
@@ -57,7 +41,23 @@
     aov_filter: AOVFilterSubmodel = SettingsField(
         default_factory=AOVFilterSubmodel,
         title="Reviewable products filter"
->>>>>>> 84a6041b
+    )
+
+
+class CollectFilesForCleaningUpModel(BaseSettingsModel):
+    enabled: bool = SettingsField(title="Enabled")
+    optional: bool = SettingsField(title="Optional")
+    active: bool = SettingsField(title="Active")
+    intermediate_exported_render: bool = SettingsField(
+        title="Include Intermediate Exported Render Files",
+        description="Include intermediate exported render scenes for cleanup"
+                    " (.idf, .ass, .usd, .rs) for render instances.",
+    )
+    families: list[str] = SettingsField(
+        default_factory=list,
+        title="Product Types",
+        description="Find a list of all stock product types in "
+                    "[Houdini admin docs](https://ayon.ynput.io/docs/addon_houdini_admin#stock-product-types)."  # noqa: E501
     )
 
 
@@ -89,16 +89,6 @@
     CollectChunkSize: CollectChunkSizeModel = SettingsField(
         default_factory=CollectChunkSizeModel,
         title="Collect Chunk Size."
-    )
-<<<<<<< HEAD
-    CollectFilesForCleaningUp:CollectFilesForCleaningUpModel = SettingsField(
-        default_factory=BasicValidateModel,
-        title="Collect Files For Cleaning Up."
-=======
-    CollectLocalRenderInstances: CollectLocalRenderInstancesModel = SettingsField(
-        default_factory=CollectLocalRenderInstancesModel,
-        title="Collect Local Render Instances."
->>>>>>> 84a6041b
     )
     ValidateContainers: BasicValidateModel = SettingsField(
         default_factory=BasicValidateModel,
@@ -132,24 +122,6 @@
         "enabled": True,
         "optional": True,
         "chunk_size": 999999
-    },
-<<<<<<< HEAD
-    "CollectFilesForCleaningUp": {
-        "enabled": False,
-        "optional": True,
-        "active": True,
-        "intermediate_exported_render": False,
-        "families" : []
-=======
-    "CollectLocalRenderInstances": {
-        "use_deadline_aov_filter": False,
-        "aov_filter" : {
-            "host_name": "houdini",
-            "value": [
-                ".*([Bb]eauty).*"
-            ]
-        }
->>>>>>> 84a6041b
     },
     "ValidateContainers": {
         "enabled": True,
