from ayon_server.settings import (
    BaseSettingsModel,
    SettingsField
)


# Publish Plugins
class CollectAssetHandlesModel(BaseSettingsModel):
    """Collect Frame Range
    Disable this if you want the publisher to
    ignore start and end handles specified in the
    asset data for publish instances
    """
    use_asset_handles: bool = SettingsField(
        title="Use asset handles")


class CollectChunkSizeModel(BaseSettingsModel):
    """Collect Chunk Size."""
    enabled: bool = SettingsField(title="Enabled")
    optional: bool = SettingsField(title="Optional")
    chunk_size: int = SettingsField(
        title="Frames Per Task")


class AOVFilterSubmodel(BaseSettingsModel):
    """You should use the same host name you are using for Houdini."""
    host_name: str = SettingsField("", title="Houdini Host name")
    value: list[str] = SettingsField(
        default_factory=list,
        title="AOV regex"
    )


class CollectLocalRenderInstancesModel(BaseSettingsModel):

    use_deadline_aov_filter: bool = SettingsField(
        False,
        title="Use Deadline AOV Filter"
    )

    aov_filter: AOVFilterSubmodel = SettingsField(
        default_factory=AOVFilterSubmodel,
        title="Reviewable products filter"
    )


def product_types_enum():
    return [
        {"value": "camera", "label": "Camera (Abc)"},
        {"value": "pointcache", "label": "PointCache (Abc)/PointCache (Bgeo)"},
        {"value": "review", "label": "Review"},
        {"value": "staticMesh", "label": "Static Mesh (FBX)"},
        {"value": "usd", "label": "USD (experimental)"},
        {"value": "vdbcache", "label": "VDB Cache"},
        {"value": "imagesequence", "label": "Composite (Image Sequence)"},
        {"value": "ass", "label": "Arnold ASS"},
        {"value": "arnold_rop", "label": "Arnold ROP"},
        {"value": "mantra_rop", "label": "Mantra ROP"},
        {"value": "redshiftproxy", "label": "Redshift Proxy"},
        {"value": "redshift_rop", "label": "Redshift ROP"},
        {"value": "karma_rop", "label": "Karma ROP"},
        {"value": "vray_rop", "label": "VRay ROP"},
        {"value": "model", "label": "Model"},
    ]


class CollectFilesForCleaningUpModel(BaseSettingsModel):
    enabled: bool = SettingsField(title="Enabled")
    optional: bool = SettingsField(title="Optional")
    active: bool = SettingsField(title="Active")

    families: list[str] = SettingsField(
        default_factory=list,
        enum_resolver=product_types_enum,
        conditionalEnum=True,
        title="Product Types"
    )


class ValidateWorkfilePathsModel(BaseSettingsModel):
    enabled: bool = SettingsField(title="Enabled")
    optional: bool = SettingsField(title="Optional")
    node_types: list[str] = SettingsField(
        default_factory=list,
        title="Node Types"
    )
    prohibited_vars: list[str] = SettingsField(
        default_factory=list,
        title="Prohibited Variables"
    )


class BasicEnabledStatesModel(BaseSettingsModel):
    enabled: bool = SettingsField(title="Enabled")
    optional: bool = SettingsField(title="Optional")
    active: bool = SettingsField(title="Active")


class PublishPluginsModel(BaseSettingsModel):
    CollectAssetHandles: CollectAssetHandlesModel = SettingsField(
        default_factory=CollectAssetHandlesModel,
        title="Collect Asset Handles",
        section="Collectors"
    )
    CollectChunkSize: CollectChunkSizeModel = SettingsField(
        default_factory=CollectChunkSizeModel,
        title="Collect Chunk Size"
    )
    CollectFilesForCleaningUp:CollectFilesForCleaningUpModel = SettingsField(
<<<<<<< HEAD
        default_factory=BasicValidateModel,
=======
        default_factory=BasicEnabledStatesModel,
>>>>>>> 366b0bb2
        title="Collect Files For Cleaning Up."
    )
    CollectLocalRenderInstances: CollectLocalRenderInstancesModel = SettingsField(
        default_factory=CollectLocalRenderInstancesModel,
        title="Collect Local Render Instances"
    )
    ValidateInstanceInContextHoudini: BasicEnabledStatesModel = SettingsField(
        default_factory=BasicEnabledStatesModel,
        title="Validate Instance is in same Context",
        section="Validators")
    ValidateMeshIsStatic: BasicEnabledStatesModel = SettingsField(
        default_factory=BasicEnabledStatesModel,
        title="Validate Mesh is Static")
    ValidateReviewColorspace: BasicEnabledStatesModel = SettingsField(
        default_factory=BasicEnabledStatesModel,
        title="Validate Review Colorspace")
    ValidateSubsetName: BasicEnabledStatesModel = SettingsField(
        default_factory=BasicEnabledStatesModel,
        title="Validate Subset Name")
    ValidateUnrealStaticMeshName: BasicEnabledStatesModel = SettingsField(
        default_factory=BasicEnabledStatesModel,
        title="Validate Unreal Static Mesh Name")
    ValidateWorkfilePaths: ValidateWorkfilePathsModel = SettingsField(
        default_factory=ValidateWorkfilePathsModel,
        title="Validate workfile paths settings")
    ExtractActiveViewThumbnail: BasicEnabledStatesModel = SettingsField(
        default_factory=BasicEnabledStatesModel,
        title="Extract Active View Thumbnail",
        section="Extractors"
    )


DEFAULT_HOUDINI_PUBLISH_SETTINGS = {
    "CollectAssetHandles": {
        "use_asset_handles": True
    },
    "CollectChunkSize": {
        "enabled": True,
        "optional": True,
        "chunk_size": 999999
    },
    "CollectFilesForCleaningUp": {
        "enabled": False,
        "optional": True,
        "active": True,
        "families" : []
    },
    "CollectLocalRenderInstances": {
        "use_deadline_aov_filter": False,
        "aov_filter": {
            "host_name": "houdini",
            "value": [
                ".*([Bb]eauty).*"
            ]
        }
    },
    "ValidateInstanceInContextHoudini": {
        "enabled": True,
        "optional": True,
        "active": True
    },
    "ValidateMeshIsStatic": {
        "enabled": True,
        "optional": True,
        "active": True
    },
    "ValidateReviewColorspace": {
        "enabled": True,
        "optional": True,
        "active": True
    },
    "ValidateSubsetName": {
        "enabled": True,
        "optional": True,
        "active": True
    },
    "ValidateUnrealStaticMeshName": {
        "enabled": False,
        "optional": True,
        "active": True
    },
    "ValidateWorkfilePaths": {
        "enabled": True,
        "optional": True,
        "node_types": [
            "file",
            "alembic"
        ],
        "prohibited_vars": [
            "$HIP",
            "$JOB"
        ]
    },
    "ExtractActiveViewThumbnail": {
        "enabled": True,
        "optional": False,
        "active": True
    }
}<|MERGE_RESOLUTION|>--- conflicted
+++ resolved
@@ -108,11 +108,7 @@
         title="Collect Chunk Size"
     )
     CollectFilesForCleaningUp:CollectFilesForCleaningUpModel = SettingsField(
-<<<<<<< HEAD
-        default_factory=BasicValidateModel,
-=======
-        default_factory=BasicEnabledStatesModel,
->>>>>>> 366b0bb2
+        default_factory=BasicEnabledStatesModel,
         title="Collect Files For Cleaning Up."
     )
     CollectLocalRenderInstances: CollectLocalRenderInstancesModel = SettingsField(
