--- conflicted
+++ resolved
@@ -4,10 +4,6 @@
     MultiplatformPathModel,
     MultiplatformPathListModel,
 )
-<<<<<<< HEAD
-
-=======
->>>>>>> 27ca52c2
 from .general import (
     GeneralSettingsModel,
     DEFAULT_GENERAL_SETTINGS
