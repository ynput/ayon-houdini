from pydantic import validator
from ayon_server.settings import BaseSettingsModel, SettingsField
from ayon_server.settings.validators import ensure_unique_names


class ImageIOFileRuleModel(BaseSettingsModel):
    name: str = SettingsField("", title="Rule name")
    pattern: str = SettingsField("", title="Regex pattern")
    colorspace: str = SettingsField("", title="Colorspace name")
    ext: str = SettingsField("", title="File extension")


class ImageIOFileRulesModel(BaseSettingsModel):
    activate_host_rules: bool = SettingsField(False)
    rules: list[ImageIOFileRuleModel] = SettingsField(
        default_factory=list,
        title="Rules"
    )

    @validator("rules")
    def validate_unique_outputs(cls, value):
        ensure_unique_names(value)
        return value


class WorkfileImageIOModel(BaseSettingsModel):
    """Workfile settings help.

    Empty values will be skipped, allowing any existing env vars to
    pass through as defined.

    Note: The render space in Houdini is
    always set to the 'scene_linear' role."""

    enabled: bool = SettingsField(False, title="Enabled")
    default_display: str = SettingsField(
        title="Default active displays",
        description="It behaves like the 'OCIO_ACTIVE_DISPLAYS' env var,"
                    " Colon-separated list of displays, e.g ACES:P3"
    )
    default_view: str = SettingsField(
        title="Default active views",
        description="It behaves like the 'OCIO_ACTIVE_VIEWS' env var,"
                    " Colon-separated list of views, e.g sRGB:DCDM"
    )
    review_color_space: str = SettingsField(
        title="Review colorspace",
        description="It exposes OCIO Colorspace parameter in opengl nodes."
                    "if left empty, Ayon will figure out the default "
                    "colorspace using your default display and default view."
    )


class HoudiniImageIOModel(BaseSettingsModel):
    activate_host_color_management: bool = SettingsField(
        True, title="Enable Color Management"
    )
    file_rules: ImageIOFileRulesModel = SettingsField(
        default_factory=ImageIOFileRulesModel,
        title="File Rules"
    )
    workfile: WorkfileImageIOModel = SettingsField(
        default_factory=WorkfileImageIOModel,
        title="Workfile"
    )


DEFAULT_IMAGEIO_SETTINGS = {
<<<<<<< HEAD
    "activate_host_color_management": True,
    "ocio_config": {
        "override_global_config": False,
        "filepath": []
    },
=======
    "activate_host_color_management": False,
>>>>>>> 4f4bbe8a
    "file_rules": {
        "activate_host_rules": False,
        "rules": []
    },
    "workfile": {
        "enabled": False,
        "default_display": "ACES",
        "default_view": "sRGB",
        "review_color_space": ""
    }
}<|MERGE_RESOLUTION|>--- conflicted
+++ resolved
@@ -66,15 +66,7 @@
 
 
 DEFAULT_IMAGEIO_SETTINGS = {
-<<<<<<< HEAD
     "activate_host_color_management": True,
-    "ocio_config": {
-        "override_global_config": False,
-        "filepath": []
-    },
-=======
-    "activate_host_color_management": False,
->>>>>>> 4f4bbe8a
     "file_rules": {
         "activate_host_rules": False,
         "rules": []
