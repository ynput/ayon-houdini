--- conflicted
+++ resolved
@@ -20,18 +20,15 @@
 )
 from ayon_core.lib import BoolDef
 
-<<<<<<< HEAD
 from .lib import (
     imprint,
     read,
     lsattr,
     add_self_publish_button,
-    no_auto_create_publishable
+    no_auto_create_publishable,
+    render_rop
 )
-=======
-from .lib import imprint, read, lsattr, add_self_publish_button, render_rop
 from .usd import get_ayon_entity_uri_from_representation_context
->>>>>>> 3c4ab393
 
 
 SETTINGS_CATEGORY = "houdini"
