# -*- coding: utf-8 -*-
import sys
import os
import errno
import re
import logging
import json
<<<<<<< HEAD
import clique
=======
from functools import lru_cache
>>>>>>> 6e0e71c0
from contextlib import contextmanager

import six
import ayon_api

import hou

from ayon_core.lib import StringTemplate
from ayon_core.settings import get_current_project_settings
from ayon_core.pipeline import (
    Anatomy,
    registered_host,
    get_current_context,
    get_current_host_name,
)
from ayon_core.pipeline.create import CreateContext
from ayon_core.pipeline.template_data import get_template_data
from ayon_core.pipeline.context_tools import get_current_task_entity
from ayon_core.pipeline.workfile.workfile_template_builder import (
    TemplateProfileNotFound
)
from ayon_core.tools.utils import PopupUpdateKeys, SimplePopup
from ayon_core.tools.utils.host_tools import get_tool_by_name


self = sys.modules[__name__]
self._parent = None
log = logging.getLogger(__name__)
JSON_PREFIX = "JSON:::"


def get_entity_fps(entity=None):
    """Return current task fps or fps from an entity."""

    if entity is None:
        entity = get_current_task_entity(fields=["attrib.fps"])
    return entity["attrib"]["fps"]


def get_output_parameter(node):
    """Return the render output parameter of the given node

    Example:
        root = hou.node("/obj")
        my_alembic_node = root.createNode("alembic")
        get_output_parameter(my_alembic_node)
        >>> "filename"

    Notes:
        I'm using node.type().name() to get on par with the creators,
            Because the return value of `node.type().name()` is the
            same string value used in creators
            e.g. instance_data.update({"node_type": "alembic"})

        Rop nodes in different network categories have
            the same output parameter.
            So, I took that into consideration as a hint for
            future development.

    Args:
        node(hou.Node): node instance

    Returns:
        hou.Parm
    """

    node_type = node.type().name()

    # Figure out which type of node is being rendered
    if node_type in {"alembic", "rop_alembic"}:
        return node.parm("filename")
    elif node_type == "arnold":
        if node_type.evalParm("ar_ass_export_enable"):
            return node.parm("ar_ass_file")
        return node.parm("ar_picture")
    elif node_type in {
        "geometry",
        "rop_geometry",
        "filmboxfbx",
        "rop_fbx"
    }:
        return node.parm("sopoutput")
    elif node_type == "comp":
        return node.parm("copoutput")
    elif node_type in {"karma", "opengl", "flipbook"}:
        return node.parm("picture")
    elif node_type == "ifd":  # Mantra
        if node.evalParm("soho_outputmode"):
            return node.parm("soho_diskfile")
        return node.parm("vm_picture")
    elif node_type == "Redshift_Proxy_Output":
        return node.parm("RS_archive_file")
    elif node_type == "Redshift_ROP":
        return node.parm("RS_outputFileNamePrefix")
    elif node_type in {"usd", "usd_rop", "usdexport"}:
        return node.parm("lopoutput")
    elif node_type in {"usdrender", "usdrender_rop"}:
        return node.parm("outputimage")
    elif node_type == "vray_renderer":
        return node.parm("SettingsOutput_img_file_path")

    raise TypeError("Node type '%s' not supported" % node_type)


def get_lops_rop_context_options(
        ropnode: hou.RopNode) -> "dict[str, str | float]":
    """Return the Context Options that a LOP ROP node uses."""
    rop_context_options: "dict[str, str | float]" = {}

    # Always set @ropname and @roppath
    # See: https://www.sidefx.com/docs/houdini/hom/hou/isAutoContextOption.html
    rop_context_options["ropname"] = ropnode.name()
    rop_context_options["roppath"] = ropnode.path()

    # Set @ropcook, @ropstart, @ropend and @ropinc if setropcook is enabled
    setropcook_parm = ropnode.parm("setropcook")
    if setropcook_parm:
        setropcook = setropcook_parm.eval()
        if setropcook:
            # TODO: Support "Render Frame Range from Stage" correctly
            # TODO: Support passing in the start, end, and increment values
            #  for the cases where this may need to consider overridden
            #  frame ranges for `RopNode.render()` calls.
            trange = ropnode.evalParm("trange")
            if trange == 0:
                # Current frame
                start: float = hou.frame()
                end: float = start
                inc: float = 1.0
            elif trange in {1, 2}:
                # Frame range
                start: float = ropnode.evalParm("f1")
                end: float = ropnode.evalParm("f2")
                inc: float = ropnode.evalParm("f3")
            else:
                raise ValueError("Unsupported trange value: %s" % trange)
            rop_context_options["ropcook"] = 1.0
            rop_context_options["ropstart"] = start
            rop_context_options["ropend"] = end
            rop_context_options["ropinc"] = inc

    # Get explicit context options set on the ROP node.
    num = ropnode.evalParm("optioncount")
    for i in range(1, num + 1):
        # Ignore disabled options
        if not ropnode.evalParm(f"optionenable{i}"):
            continue

        name: str = ropnode.evalParm(f"optionname{i}")
        option_type: str = ropnode.evalParm(f"optiontype{i}")
        if option_type == "string":
            value: str = ropnode.evalParm(f"optionstrvalue{i}")
        elif option_type == "float":
            value: float = ropnode.evalParm(f"optionfloatvalue{i}")
        else:
            raise ValueError(f"Unsupported option type: {option_type}")
        rop_context_options[name] = value

    return rop_context_options


@contextmanager
def context_options(context_options: "dict[str, str | float]"):
    """Context manager to set Solaris Context Options.

    The original context options are restored after the context exits.

    Arguments:
        context_options (dict[str, str | float]):
            The Solaris Context Options to set.

    Yields:
        dict[str, str | float]: The original context options that were changed.

    """
    # Get the original context options and their values
    original_context_options: "dict[str, str | float]" = {}
    for name in hou.contextOptionNames():
        original_context_options[name] = hou.contextOption(name)

    try:
        # Override the context options
        for name, value in context_options.items():
            hou.setContextOption(name, value)
        yield original_context_options
    finally:
        # Restore original context options that we changed
        for name in context_options:
            if name in original_context_options:
                hou.setContextOption(name, original_context_options[name])
            else:
                # Clear context option
                hou.setContextOption(name, None)


@contextmanager
def update_mode_context(mode):
    original = hou.updateModeSetting()
    try:
        hou.setUpdateMode(mode)
        yield
    finally:
        hou.setUpdateMode(original)


def set_scene_fps(fps):
    hou.setFps(fps)


# Valid FPS
def validate_fps():
    """Validate current scene FPS and show pop-up when it is incorrect

    Returns:
        bool

    """

    fps = get_entity_fps()
    current_fps = hou.fps()  # returns float

    if current_fps != fps:

        # Find main window
        parent = hou.ui.mainQtWindow()
        if parent is None:
            pass
        else:
            dialog = PopupUpdateKeys(parent=parent)
            dialog.setModal(True)
            dialog.setWindowTitle("Houdini scene does not match project FPS")
            dialog.set_message("Scene %i FPS does not match project %i FPS" %
                              (current_fps, fps))
            dialog.set_button_text("Fix")

            # on_show is the Fix button clicked callback
            dialog.on_clicked_state.connect(lambda: set_scene_fps(fps))

            dialog.show()

            return False

    return True


def render_rop(ropnode, frame_range=None):
    """Render ROP node utility for Publishing.

    This renders a ROP node with the settings we want during Publishing.

    Args:
        ropnode (hou.RopNode): Node to render
        frame_range (tuple): Copied from Houdini's help..
            Sequence of 2 or 3 values, overrides the frame range and frame
            increment to render. The first two values specify the start and
            end frames, and the third value (if given) specifies the frame
            increment. If no frame increment is given and the ROP node
            doesn't specify a frame increment, then a value of 1 will be
            used. If no frame range is given, and the ROP node doesn't
            specify a frame range, then the current frame will be rendered.
    """

    if frame_range is None:
        frame_range = ()

    # Print verbose when in batch mode without UI
    verbose = not hou.isUIAvailable()

    # Render
    try:
        ropnode.render(verbose=verbose,
                       # Allow Deadline to capture completion percentage
                       output_progress=verbose,
                       # Render only this node
                       # (do not render any of its dependencies)
                       ignore_inputs=True,
                       frame_range=frame_range)
    except hou.Error as exc:
        # The hou.Error is not inherited from a Python Exception class,
        # so we explicitly capture the houdini error, otherwise pyblish
        # will remain hanging.
        import traceback
        traceback.print_exc()
        raise RuntimeError("Render failed: {0}".format(exc))


def imprint(node, data, update=False):
    """Store attributes with value on a node

    Depending on the type of attribute it creates the correct parameter
    template. Houdini uses a template per type, see the docs for more
    information.

    http://www.sidefx.com/docs/houdini/hom/hou/ParmTemplate.html

    Because of some update glitch where you cannot overwrite existing
    ParmTemplates on node using:
        `setParmTemplates()` and `parmTuplesInFolder()`
    update is done in another pass.

    Args:
        node(hou.Node): node object from Houdini
        data(dict): collection of attributes and their value
        update (bool, optional): flag if imprint should update
            already existing data or leave them untouched and only
            add new.

    Returns:
        None

    """
    if not data:
        return
    if not node:
        self.log.error("Node is not set, calling imprint on invalid data.")
        return

    current_parms = {p.name(): p for p in node.spareParms()}
    update_parm_templates = []
    new_parm_templates = []

    for key, value in data.items():
        if value is None:
            continue

        parm_template = get_template_from_value(key, value)

        if key in current_parms:
            if node.evalParm(key) == value:
                continue
            if not update:
                log.debug(f"{key} already exists on {node}")
            else:
                log.debug(f"replacing {key}")
                update_parm_templates.append(parm_template)
            continue

        new_parm_templates.append(parm_template)

    if not new_parm_templates and not update_parm_templates:
        return

    parm_group = node.parmTemplateGroup()

    # Add new parm templates
    if new_parm_templates:
        parm_folder = parm_group.findFolder("Extra")

        # if folder doesn't exist yet, create one and append to it,
        # else append to existing one
        if not parm_folder:
            parm_folder = hou.FolderParmTemplate("folder", "Extra")
            parm_folder.setParmTemplates(new_parm_templates)
            parm_group.append(parm_folder)
        else:
            # Add to parm template folder instance then replace with updated
            # one in parm template group
            for template in new_parm_templates:
                parm_folder.addParmTemplate(template)
            parm_group.replace(parm_folder.name(), parm_folder)

    # Update existing parm templates
    for parm_template in update_parm_templates:
        parm_group.replace(parm_template.name(), parm_template)

        # When replacing a parm with a parm of the same name it preserves its
        # value if before the replacement the parm was not at the default,
        # because it has a value override set. Since we're trying to update the
        # parm by using the new value as `default` we enforce the parm is at
        # default state
        node.parm(parm_template.name()).revertToDefaults()

    node.setParmTemplateGroup(parm_group)


def lsattr(attr, value=None, root="/"):
    """Return nodes that have `attr`
     When `value` is not None it will only return nodes matching that value
     for the given attribute.
     Args:
         attr (str): Name of the attribute (hou.Parm)
         value (object, Optional): The value to compare the attribute too.
            When the default None is provided the value check is skipped.
        root (str): The root path in Houdini to search in.
    Returns:
        list: Matching nodes that have attribute with value.
    """
    if value is None:
        # Use allSubChildren() as allNodes() errors on nodes without
        # permission to enter without a means to continue of querying
        # the rest
        nodes = hou.node(root).allSubChildren()
        return [n for n in nodes if n.parm(attr)]
    return lsattrs({attr: value})


def lsattrs(attrs, root="/"):
    """Return nodes matching `key` and `value`
    Arguments:
        attrs (dict): collection of attribute: value
        root (str): The root path in Houdini to search in.
    Example:
        >> lsattrs({"id": "myId"})
        ["myNode"]
        >> lsattr("id")
        ["myNode", "myOtherNode"]
    Returns:
        list: Matching nodes that have attribute with value.
    """

    matches = set()
    # Use allSubChildren() as allNodes() errors on nodes without
    # permission to enter without a means to continue of querying
    # the rest
    nodes = hou.node(root).allSubChildren()
    for node in nodes:
        for attr in attrs:
            if not node.parm(attr):
                continue
            elif node.evalParm(attr) != attrs[attr]:
                continue
            else:
                matches.add(node)

    return list(matches)


def read(node):
    """Read the container data in to a dict

    Args:
        node(hou.Node): Houdini node

    Returns:
        dict

    """
    # `spareParms` returns a tuple of hou.Parm objects
    data = {}
    if not node:
        return data
    for parameter in node.spareParms():
        value = parameter.eval()
        # test if value is json encoded dict
        if isinstance(value, six.string_types) and \
                value.startswith(JSON_PREFIX):
            try:
                value = json.loads(value[len(JSON_PREFIX):])
            except json.JSONDecodeError:
                # not a json
                pass
        data[parameter.name()] = value

    return data


@contextmanager
def maintained_selection():
    """Maintain selection during context
    Example:
        >>> with maintained_selection():
        ...     # Modify selection
        ...     node.setSelected(on=False, clear_all_selected=True)
        >>> # Selection restored
    """

    previous_selection = hou.selectedNodes()
    try:
        yield
    finally:
        # Clear the selection
        # todo: does hou.clearAllSelected() do the same?
        for node in hou.selectedNodes():
            node.setSelected(on=False)

        if previous_selection:
            for node in previous_selection:
                node.setSelected(on=True)


@contextmanager
def parm_values(overrides):
    """Override Parameter values during the context.
    Arguments:
        overrides (List[Tuple[hou.Parm, Any]]): The overrides per parm
            that should be applied during context.
    """

    originals = []
    try:
        for parm, value in overrides:
            originals.append((parm, parm.eval()))
            parm.set(value)
        yield
    finally:
        for parm, value in originals:
            # Parameter might not exist anymore so first
            # check whether it's still valid
            if hou.parm(parm.path()):
                parm.set(value)


def reset_framerange(fps=True, frame_range=True):
    """Set frame range and FPS to current folder."""

    task_entity = get_current_task_entity(fields={"attrib"})

    # Set FPS
    if fps:
        fps = get_entity_fps(task_entity)
        print("Setting scene FPS to {}".format(int(fps)))
        set_scene_fps(fps)

    if frame_range:

        # Set Start and End Frames
        task_attrib = task_entity["attrib"]
        frame_start = task_attrib.get("frameStart", 0)
        frame_end = task_attrib.get("frameEnd", 0)

        handle_start = task_attrib.get("handleStart", 0)
        handle_end = task_attrib.get("handleEnd", 0)

        frame_start -= int(handle_start)
        frame_end += int(handle_end)

        # Set frame range and FPS
        hou.playbar.setFrameRange(frame_start, frame_end)
        hou.playbar.setPlaybackRange(frame_start, frame_end)
        hou.setFrame(frame_start)


def get_main_window():
    """Acquire Houdini's main window"""
    if self._parent is None:
        self._parent = hou.ui.mainQtWindow()
    return self._parent


def get_template_from_value(key, value):
    if isinstance(value, float):
        parm = hou.FloatParmTemplate(name=key,
                                     label=key,
                                     num_components=1,
                                     default_value=(value,))
    elif isinstance(value, bool):
        parm = hou.ToggleParmTemplate(name=key,
                                      label=key,
                                      default_value=value)
    elif isinstance(value, int):
        parm = hou.IntParmTemplate(name=key,
                                   label=key,
                                   num_components=1,
                                   default_value=(value,))
    elif isinstance(value, six.string_types):
        parm = hou.StringParmTemplate(name=key,
                                      label=key,
                                      num_components=1,
                                      default_value=(value,))
    elif isinstance(value, (dict, list, tuple)):
        parm = hou.StringParmTemplate(name=key,
                                      label=key,
                                      num_components=1,
                                      default_value=(
                                          JSON_PREFIX + json.dumps(value),))
    else:
        raise TypeError("Unsupported type: %r" % type(value))

    return parm


def get_frame_data(node, log=None):
    """Get the frame data: `frameStartHandle`, `frameEndHandle`
    and `byFrameStep`.

    This function uses Houdini node's `trange`, `t1, `t2` and `t3`
    parameters as the source of truth for the full inclusive frame
    range to render, as such these are considered as the frame
    range including the handles.

    The non-inclusive frame start and frame end without handles
    can be computed by subtracting the handles from the inclusive
    frame range.

    Args:
        node (hou.Node): ROP node to retrieve frame range from,
            the frame range is assumed to be the frame range
            *including* the start and end handles.

    Returns:
        dict: frame data for `frameStartHandle`, `frameEndHandle`
            and `byFrameStep`.

    """

    if log is None:
        log = self.log

    data = {}

    if node.parm("trange") is None:
        log.debug(
            "Node has no 'trange' parameter: {}".format(node.path())
        )
        return data

    if node.evalParm("trange") == 0:
        data["frameStartHandle"] = hou.intFrame()
        data["frameEndHandle"] = hou.intFrame()
        data["byFrameStep"] = 1.0

        log.info(
            "Node '{}' has 'Render current frame' set.\n"
            "Task handles are ignored.\n"
            "frameStart and frameEnd are set to the "
            "current frame.".format(node.path())
        )
    else:
        data["frameStartHandle"] = int(node.evalParm("f1"))
        data["frameEndHandle"] = int(node.evalParm("f2"))
        data["byFrameStep"] = node.evalParm("f3")

    return data


def splitext(name, allowed_multidot_extensions):
    # type: (str, list) -> tuple
    """Split file name to name and extension.

    Args:
        name (str): File name to split.
        allowed_multidot_extensions (list of str): List of allowed multidot
            extensions.

    Returns:
        tuple: Name and extension.
    """

    for ext in allowed_multidot_extensions:
        if name.endswith(ext):
            return name[:-len(ext)], ext

    return os.path.splitext(name)


def get_top_referenced_parm(parm):

    processed = set()  # disallow infinite loop
    while True:
        if parm.path() in processed:
            raise RuntimeError("Parameter references result in cycle.")

        processed.add(parm.path())

        ref = parm.getReferencedParm()
        if ref.path() == parm.path():
            # It returns itself when it doesn't reference
            # another parameter
            return ref
        else:
            parm = ref


def evalParmNoFrame(node, parm, pad_character="#"):

    parameter = node.parm(parm)
    assert parameter, "Parameter does not exist: %s.%s" % (node, parm)

    # If the parameter has a parameter reference, then get that
    # parameter instead as otherwise `unexpandedString()` fails.
    parameter = get_top_referenced_parm(parameter)

    # Substitute out the frame numbering with padded characters
    try:
        raw = parameter.unexpandedString()
    except hou.Error as exc:
        print("Failed: %s" % parameter)
        raise RuntimeError(exc)

    def replace(match):
        padding = 1
        n = match.group(2)
        if n and int(n):
            padding = int(n)
        return pad_character * padding

    expression = re.sub(r"(\$F([0-9]*))", replace, raw)

    with hou.ScriptEvalContext(parameter):
        return hou.expandStringAtFrame(expression, 0)


def get_color_management_preferences():
    """Get default OCIO preferences"""

    preferences = {
        "config": hou.Color.ocio_configPath(),
        "display": hou.Color.ocio_defaultDisplay(),
        "view": hou.Color.ocio_defaultView()
    }

    # Note: For whatever reason they are cases where `view` may be an empty
    #  string even though a valid default display is set where `PyOpenColorIO`
    #  does correctly return the values.
    # Workaround to get the correct default view
    if preferences["config"] and not preferences["view"]:
        log.debug(
            "Houdini `hou.Color.ocio_defaultView()` returned empty value."
            " Falling back to `PyOpenColorIO` to get the default view.")
        try:
            import PyOpenColorIO
        except ImportError:
            log.warning(
                "Unable to workaround empty return value of "
                "`hou.Color.ocio_defaultView()` because `PyOpenColorIO` is "
                "not available.")
            return preferences

        config_path = preferences["config"]
        config = PyOpenColorIO.Config.CreateFromFile(config_path)
        display = config.getDefaultDisplay()
        assert display == preferences["display"], \
            "Houdini default OCIO display must match config default display"
        view = config.getDefaultView(display)
        preferences["display"] = display
        preferences["view"] = view

    return preferences


def get_obj_node_output(obj_node):
    """Find output node.

    If the node has any output node return the
    output node with the minimum `outputidx`.
    When no output is present return the node
    with the display flag set. If no output node is
    detected then None is returned.

    Arguments:
        node (hou.Node): The node to retrieve a single
            the output node for.

    Returns:
        Optional[hou.Node]: The child output node.

    """

    outputs = obj_node.subnetOutputs()
    if not outputs:
        return

    elif len(outputs) == 1:
        return outputs[0]

    else:
        return min(outputs,
                   key=lambda node: node.evalParm('outputidx'))


def get_output_children(output_node, include_sops=True):
    """Recursively return a list of all output nodes
    contained in this node including this node.

    It works in a similar manner to output_node.allNodes().
    """
    out_list = [output_node]

    if output_node.childTypeCategory() == hou.objNodeTypeCategory():
        for child in output_node.children():
            out_list += get_output_children(child, include_sops=include_sops)

    elif include_sops and \
            output_node.childTypeCategory() == hou.sopNodeTypeCategory():
        out = get_obj_node_output(output_node)
        if out:
            out_list += [out]

    return out_list


def get_resolution_from_entity(entity):
    """Get resolution from the given entity.

    Args:
        entity (dict[str, Any]): Project, Folder or Task entity.

    Returns:
        Union[Tuple[int, int], None]: Resolution width and height.

    """
    if not entity or "attrib" not in entity:
        raise ValueError(f"Entity is not valid: \"{entity}\"")

    attributes = entity["attrib"]
    resolution_width = attributes.get("resolutionWidth")
    resolution_height = attributes.get("resolutionHeight")

    # Make sure both width and height are set
    if resolution_width is None or resolution_height is None:
        print(f"No resolution information found in entity: '{entity}'")
        return None

    return int(resolution_width), int(resolution_height)


def set_camera_resolution(camera, entity=None):
    """Apply resolution to camera from task or folder entity.

    Arguments:
        camera (hou.OpNode): Camera node.
        entity (Optional[Dict[str, Any]]): Folder or task entity.
            If not provided falls back to current task entity.
    """

    if not entity:
        entity = get_current_task_entity()

    resolution = get_resolution_from_entity(entity)

    if resolution:
        print("Setting camera resolution: {} -> {}x{}".format(
            camera.name(), resolution[0], resolution[1]
        ))
        camera.parm("resx").set(resolution[0])
        camera.parm("resy").set(resolution[1])


def get_camera_from_container(container):
    """Get camera from container node. """

    cameras = container.recursiveGlob(
        "*",
        filter=hou.nodeTypeFilter.ObjCamera,
        include_subnets=False
    )

    assert len(cameras) == 1, "Camera instance must have only one camera"
    return cameras[0]


def get_current_context_template_data_with_entity_attrs():
    """Return template data including current context folder and task attribs.

    Output contains:
      - Regular template data from `get_template_data`
      - 'folderAttributes' key with folder attribute values.
      - 'taskAttributes' key with task attribute values.

    Returns:
         dict[str, Any]: Template data to fill templates.

    """
    context = get_current_context()
    project_name = context["project_name"]
    folder_path = context["folder_path"]
    task_name = context["task_name"]
    host_name = get_current_host_name()

    project_entity = ayon_api.get_project(project_name)
    anatomy = Anatomy(project_name, project_entity=project_entity)
    folder_entity = ayon_api.get_folder_by_path(project_name, folder_path)
    task_entity = ayon_api.get_task_by_name(
        project_name, folder_entity["id"], task_name
    )

    # get context specific vars
    folder_attributes = folder_entity["attrib"]
    task_attributes = task_entity["attrib"]

    # compute `frameStartHandle` and `frameEndHandle`
    for attributes in [folder_attributes, task_attributes]:
        frame_start = attributes.get("frameStart")
        frame_end = attributes.get("frameEnd")
        handle_start = attributes.get("handleStart")
        handle_end = attributes.get("handleEnd")
        if frame_start is not None and handle_start is not None:
            attributes["frameStartHandle"] = frame_start - handle_start
        if frame_end is not None and handle_end is not None:
            attributes["frameEndHandle"] = frame_end + handle_end

    template_data = get_template_data(
        project_entity, folder_entity, task_entity, host_name
    )
    template_data["root"] = anatomy.roots
    template_data["folderAttributes"] = folder_attributes
    template_data["taskAttributes"] = task_attributes

    return template_data


def set_review_color_space(node, review_color_space="", log=None):
    """Set ociocolorspace parameter for the given OpenGL node.

    Set `ociocolorspace` parameter of the given node
    to to the given review_color_space value.
    If review_color_space is empty, a default colorspace corresponding to
    the display & view of the current Houdini session will be used.

    Note: 
        This function expects nodes of type `opengl` or `flipbook`.

    Args:
        node (hou.Node): ROP node to set its ociocolorspace parm.
        review_color_space (str): Colorspace value for ociocolorspace parm.
        log (logging.Logger): Logger to log to.
    """

    if log is None:
        log = self.log

    if node.type().name() not in {"opengl", "flipbook"}:
        log.warning(
            "Type of given node {} not allowed."
            " only types `opengl` and `flipbook` are allowed."
            .format(node.type().name())
        )

    # Set Color Correction parameter to OpenColorIO
    colorcorrect_parm = node.parm("colorcorrect")
    if colorcorrect_parm.evalAsString() != "ocio":
        idx = colorcorrect_parm.menuItems().index("ocio")
        colorcorrect_parm.set(idx)
        log.debug(
            "'Color Correction' parm on '{}' has been set to '{}'"
            .format(node.path(), colorcorrect_parm.menuLabels()[idx])
        )

    node.setParms(
        {"ociocolorspace": review_color_space}
    )

    log.debug(
        "'OCIO Colorspace' parm on '{}' has been set to "
        "the view color space '{}'"
        .format(node.path(), review_color_space)
    )


def get_context_var_changes():
    """get context var changes."""

    houdini_vars_to_update = {}

    project_settings = get_current_project_settings()
    houdini_vars_settings = \
        project_settings["houdini"]["general"]["update_houdini_var_context"]

    if not houdini_vars_settings["enabled"]:
        return houdini_vars_to_update

    houdini_vars = houdini_vars_settings["houdini_vars"]

    # No vars specified - nothing to do
    if not houdini_vars:
        return houdini_vars_to_update

    # Get Template data
    template_data = get_current_context_template_data_with_entity_attrs()

    # Set Houdini Vars
    for item in houdini_vars:
        # For consistency reasons we always force all vars to be uppercase
        # Also remove any leading, and trailing whitespaces.
        var = item["var"].strip().upper()

        # get and resolve template in value
        item_value = StringTemplate.format_template(
            item["value"],
            template_data
        )

        if var == "JOB" and item_value == "":
            # sync $JOB to $HIP if $JOB is empty
            item_value = os.environ["HIP"]

        if item["is_directory"]:
            item_value = item_value.replace("\\", "/")

        current_value = hou.hscript("echo -n `${}`".format(var))[0]

        if current_value != item_value:
            houdini_vars_to_update[var] = (
                current_value, item_value, item["is_directory"]
            )

    return houdini_vars_to_update


def update_houdini_vars_context():
    """Update task context variables"""

    for var, (_old, new, is_directory) in get_context_var_changes().items():
        if is_directory:
            try:
                os.makedirs(new)
            except OSError as e:
                if e.errno != errno.EEXIST:
                    print(
                        "Failed to create ${} dir. Maybe due to "
                        "insufficient permissions.".format(var)
                    )

        hou.hscript("set {}={}".format(var, new))
        os.environ[var] = new
        print("Updated ${} to {}".format(var, new))


def update_houdini_vars_context_dialog():
    """Show pop-up to update task context variables"""
    update_vars = get_context_var_changes()
    if not update_vars:
        # Nothing to change
        print("Nothing to change, Houdini vars are already up to date.")
        return

    message = "\n".join(
        "${}: {} -> {}".format(var, old or "None", new or "None")
        for var, (old, new, _is_directory) in update_vars.items()
    )

    # TODO: Use better UI!
    parent = hou.ui.mainQtWindow()
    dialog = SimplePopup(parent=parent)
    dialog.setModal(True)
    dialog.setWindowTitle("Houdini scene has outdated task variables")
    dialog.set_message(message)
    dialog.set_button_text("Fix")

    # on_show is the Fix button clicked callback
    dialog.on_clicked.connect(update_houdini_vars_context)

    dialog.show()


def publisher_show_and_publish(comment=None):
    """Open publisher window and trigger publishing action.

    Args:
        comment (Optional[str]): Comment to set in publisher window.
    """

    main_window = get_main_window()
    publisher_window = get_tool_by_name(
        tool_name="publisher",
        parent=main_window,
    )
    publisher_window.show_and_publish(comment)


def find_rop_input_dependencies(input_tuple):
    """Self publish from ROP nodes.

    Arguments:
        tuple (hou.RopNode.inputDependencies) which can be a nested tuples
        represents the input dependencies of the ROP node, consisting of ROPs,
        and the frames that need to be be rendered prior to rendering the ROP.

    Returns:
        list of the RopNode.path() that can be found inside
        the input tuple.
    """

    out_list = []
    if isinstance(input_tuple[0], hou.RopNode):
        return input_tuple[0].path()

    if isinstance(input_tuple[0], tuple):
        for item in input_tuple:
            out_list.append(find_rop_input_dependencies(item))

    return out_list


def self_publish():
    """Self publish from ROP nodes.

    Firstly, it gets the node and its dependencies.
    Then, it deactivates all other ROPs
    And finally, it triggers the publishing action.
    """

    result, comment = hou.ui.readInput(
        "Add Publish Comment",
        buttons=("Publish", "Cancel"),
        title="Publish comment",
        close_choice=1
    )

    if result:
        return

    current_node = hou.node(".")
    inputs_paths = find_rop_input_dependencies(
        current_node.inputDependencies()
    )
    inputs_paths.append(current_node.path())

    host = registered_host()
    context = CreateContext(host, reset=True)

    for instance in context.instances:
        node_path = instance.data.get("instance_node")
        instance["active"] = node_path and node_path in inputs_paths

    context.save_changes()

    publisher_show_and_publish(comment)


def add_self_publish_button(node):
    """Adds a self publish button to the rop node."""

    label = os.environ.get("AYON_MENU_LABEL") or "AYON"

    button_parm = hou.ButtonParmTemplate(
        "ayon_self_publish",
        "{} Publish".format(label),
        script_callback="from ayon_houdini.api.lib import "
                        "self_publish; self_publish()",
        script_callback_language=hou.scriptLanguage.Python,
        join_with_next=True
    )

    template = node.parmTemplateGroup()
    template.insertBefore((0,), button_parm)
    node.setParmTemplateGroup(template)


def get_scene_viewer(visible_only=True):
    """
    Return an instance of a visible viewport.

    There may be many, some could be closed, any visible are current

    Arguments:
        visible_only (Optional[bool]): Only return viewers that currently
            are the active tab (and hence are visible).

    Returns:
        Optional[hou.SceneViewer]: A scene viewer, if any.
    """
    panes = hou.ui.paneTabs()
    panes = [x for x in panes if x.type() == hou.paneTabType.SceneViewer]

    if visible_only:
        return next((pane for pane in panes if pane.isCurrentTab()), None)

    panes = sorted(panes, key=lambda x: x.isCurrentTab())
    if panes:
        return panes[-1]

    return None


def sceneview_snapshot(
        sceneview,
        filepath="$HIP/thumbnails/$HIPNAME.$F4.jpg",
        frame_start=None,
        frame_end=None):
    """Take a snapshot of your scene view.

    It takes snapshot of your scene view for the given frame range.
    So, it's capable of generating snapshots image sequence.
    It works in different Houdini context e.g. Objects, Solaris

    Example::
        >>> from ayon_houdini.api import lib
        >>> sceneview = hou.ui.paneTabOfType(hou.paneTabType.SceneViewer)
        >>> lib.sceneview_snapshot(sceneview)

    Notes:
        .png output will render poorly, so use .jpg.

        How it works:
            Get the current sceneviewer (may be more than one or hidden)
            and screengrab the perspective viewport to a file in the
            publish location to be picked up with the publish.

        Credits:
            https://www.sidefx.com/forum/topic/42808/?page=1#post-354796

    Args:
        sceneview (hou.SceneViewer): The scene view pane from which you want
                                     to take a snapshot.
        filepath (str): thumbnail filepath. it expects `$F4` token
                        when frame_end is bigger than frame_star other wise
                        each frame will override its predecessor.
        frame_start (int): the frame at which snapshot starts
        frame_end (int): the frame at which snapshot ends
    """

    if frame_start is None:
        frame_start = hou.frame()
    if frame_end is None:
        frame_end = frame_start

    if not isinstance(sceneview, hou.SceneViewer):
        log.debug("Wrong Input. {} is not of type hou.SceneViewer."
                  .format(sceneview))
        return
    viewport = sceneview.curViewport()

    flip_settings = sceneview.flipbookSettings().stash()
    flip_settings.frameRange((frame_start, frame_end))
    flip_settings.output(filepath)
    flip_settings.outputToMPlay(False)
    sceneview.flipbook(viewport, flip_settings)
    log.debug("A snapshot of sceneview has been saved to: {}".format(filepath))


def get_background_images(node, raw=False):
    """"Return background images defined inside node.

    Similar to `nodegraphutils.saveBackgroundImages` but this method also
    allows to retrieve the data as JSON encodable data instead of
    `hou.NetworkImage` instances when using `raw=True`
    """

    def _parse(image_data):
        image = hou.NetworkImage(image_data["path"],
                                 hou.BoundingRect(*image_data["rect"]))
        if "relativetopath" in image_data:
            image.setRelativeToPath(image_data["relativetopath"])
        if "brightness" in image_data:
            image.setBrightness(image_data["brightness"])
        return image

    data = node.userData("backgroundimages")
    if not data:
        return []

    try:
        images = json.loads(data)
    except json.decoder.JSONDecodeError:
        images = []

    if not raw:
        images = [_parse(_data) for _data in images]
    return images


def set_background_images(node, images):
    """Set hou.NetworkImage background images under given hou.Node

    Similar to: `nodegraphutils.loadBackgroundImages`

    """

    def _serialize(image):
        """Return hou.NetworkImage as serialized dict"""
        if isinstance(image, dict):
            # Assume already serialized, only do some minor validations
            if "path" not in image:
                raise ValueError("Missing `path` key in image dictionary.")
            if "rect" not in image:
                raise ValueError("Missing `rect` key in image dictionary.")
            if len(image["rect"]) != 4:
                raise ValueError("`rect` value must be list of four floats.")
            return image

        rect = image.rect()
        rect_min = rect.min()
        rect_max = rect.max()
        data = {
            "path": image.path(),
            "rect": [rect_min.x(), rect_min.y(), rect_max.x(), rect_max.y()],
        }
        if image.brightness() != 1.0:
            data["brightness"] = image.brightness()
        if image.relativeToPath():
            data["relativetopath"] = image.relativeToPath()
        return data

    with hou.undos.group('Edit Background Images'):
        if images:
            assert all(isinstance(image, (dict, hou.NetworkImage))
                       for image in images)
            data = json.dumps([_serialize(image) for image in images])
            node.setUserData("backgroundimages", data)
        else:
            node.destroyUserData("backgroundimages", must_exist=False)


def set_node_thumbnail(node, image_path, rect=None):
    """Set hou.NetworkImage attached to node.

    If an existing connected image is found it assumes that is the existing
    thumbnail and will update that particular instance instead.

    When `image_path` is None an existing attached `hou.NetworkImage` will be
    removed.

    Arguments:
        node (hou.Node): Node to set thumbnail for.
        image_path (Union[str, None]): Path to image to set.
            If None is set then the thumbnail will be removed if it exists.
        rect (hou.BoundingRect): Bounding rect for the relative placement
            to the node.

    Returns:
        hou.NetworkImage or None: The network image that was set or None if
            instead it not set or removed.

    """

    parent = node.parent()
    images = get_background_images(parent)

    node_path = node.path()
    # Find first existing image attached to node
    index, image = next(
        (
            (index, image) for index, image in enumerate(images) if
            image.relativeToPath() == node_path
        ),
        (None, None)
    )
    if image_path is None:
        # Remove image if it exists
        if image:
            images.remove(image)
            set_background_images(parent, images)
        return

    if rect is None:
        rect = hou.BoundingRect(-1, -1, 1, 1)

    if isinstance(image_path, hou.NetworkImage):
        image = image_path
        if index is not None:
            images[index] = image
        else:
            images.append(image)
    elif image is None:
        # Create the image
        image = hou.NetworkImage(image_path, rect)
        image.setRelativeToPath(node.path())
        images.append(image)
    else:
        # Update first existing image
        image.setRect(rect)
        image.setPath(image_path)

    set_background_images(parent, images)

    return image


def remove_all_thumbnails(node):
    """Remove all node thumbnails.

    Removes all network background images that are linked to the given node.
    """
    parent = node.parent()
    images = get_background_images(parent)
    node_path = node.path()
    images = [
        image for image in images if image.relativeToPath() != node_path
    ]
    set_background_images(parent, images)


def get_node_thumbnail(node, first_only=True):
    """Return node thumbnails.

    Return network background images that are linked to the given node.
    By default, only returns the first one found, unless `first_only` is False.

    Returns:
        Union[hou.NetworkImage, List[hou.NetworkImage]]:
            Connected network images

    """
    parent = node.parent()
    images = get_background_images(parent)
    node_path = node.path()

    def is_attached_to_node(image):
        return image.relativeToPath() == node_path

    attached_images = filter(is_attached_to_node, images)

    # Find first existing image attached to node
    if first_only:
        return next(attached_images, None)
    else:
        return attached_images


def find_active_network(category, default):
    """Find the first active network editor in the UI.

    If no active network editor pane is found at the given category then the
    `default` path will be used as fallback.

    For example, to find an active LOPs network:
    >>> network = find_active_network(
    ...     category=hou.lopNodeTypeCategory(),
    ...     fallback="/stage"
    ... )
    hou.Node("/stage/lopnet1")

    Arguments:
        category (hou.NodeTypeCategory): The node network category type.
        default (str): The default path to fallback to if no active pane
            is found with the given category, e.g. "/obj"

    Returns:
        hou.Node: The node network to return.

    """
    # Find network editors that are current tab of given category
    index = 0
    while True:
        pane = hou.ui.paneTabOfType(hou.paneTabType.NetworkEditor, index)
        if pane is None:
            break

        index += 1
        if not pane.isCurrentTab():
            continue

        pwd = pane.pwd()
        if pwd.type().category() != category:
            continue

        if not pwd.isEditable():
            continue

        return pwd

    # Default to the fallback if no valid candidate was found
    return hou.node(default)


def update_content_on_context_change():
    """Update all Creator instances to current asset"""
    host = registered_host()
    context = host.get_current_context()

    folder_path = context["folder_path"]
    task = context["task_name"]

    create_context = CreateContext(host, reset=True)

    for instance in create_context.instances:
        instance_folder_path = instance.get("folderPath")
        if instance_folder_path and instance_folder_path != folder_path:
            instance["folderPath"] = folder_path
        instance_task = instance.get("task")
        if instance_task and instance_task != task:
            instance["task"] = task

    create_context.save_changes()


def prompt_reset_context():
    """Prompt the user what context settings to reset.
    This prompt is used on saving to a different task to allow the scene to
    get matched to the new context.
    """
    # TODO: Cleanup this prototyped mess of imports and odd dialog
    from ayon_core.tools.attribute_defs.dialog import (
        AttributeDefinitionsDialog
    )
    from ayon_core.style import load_stylesheet
    from ayon_core.lib import BoolDef, UILabelDef

    definitions = [
        UILabelDef(
            label=(
                "You are saving your workfile into a different folder or task."
                "\n\n"
                "Would you like to update some settings to the new context?\n"
            )
        ),
        BoolDef(
            "fps",
            label="FPS",
            tooltip="Reset workfile FPS",
            default=True
        ),
        BoolDef(
            "frame_range",
            label="Frame Range",
            tooltip="Reset workfile start and end frame ranges",
            default=True
        ),
        BoolDef(
            "instances",
            label="Publish instances",
            tooltip="Update all publish instance's folder and task to match "
                    "the new folder and task",
            default=True
        ),
    ]

    dialog = AttributeDefinitionsDialog(definitions)
    dialog.setWindowTitle("Saving to different context.")
    dialog.setStyleSheet(load_stylesheet())
    if not dialog.exec_():
        return None

    options = dialog.get_values()
    if options["fps"] or options["frame_range"]:
        reset_framerange(
            fps=options["fps"],
            frame_range=options["frame_range"]
        )

    if options["instances"]:
        update_content_on_context_change()

    dialog.deleteLater()


def start_workfile_template_builder():
    from .workfile_template_builder import (
        build_workfile_template
    )

    log.info("Starting workfile template builder...")
    try:
        build_workfile_template(workfile_creation_enabled=True)
    except TemplateProfileNotFound:
        log.warning("Template profile not found. Skipping...")


def show_node_parmeditor(node):
    """Show Parameter Editor for the Node.

    Args:
        node (hou.Node): node instance
    """

    # Check if there's a floating parameter editor pane with its node set to the specified node.
    for tab in hou.ui.paneTabs():
        if (
            tab.type() == hou.paneTabType.Parm
            and tab.isFloating()
            and tab.currentNode() == node
        ):
            tab.setIsCurrentTab()
            return

    # We are using the hscript to create and set the network path of the pane
    # because hscript can set the node path without selecting the node.
    # Create a floating pane and set its name to the node path.
    hou.hscript(
        f"pane -F -m parmeditor -n {node.path()}"
    )
    # Hide network controls, turn linking off and set operator node path.
    hou.hscript(
        f"pane -a 1 -l 0 -H {node.path()} {node.path()}"
    )


def connect_file_parm_to_loader(file_parm: hou.Parm):
    """Connect the given file parm to a generic loader.
    If the parm is already connected to a generic loader node, go to that node.
    """
    
    from .pipeline import get_or_create_avalon_container

    referenced_parm = file_parm.getReferencedParm()

    # If the parm has reference
    if file_parm != referenced_parm:
        referenced_node = referenced_parm.getReferencedParm().node()
        if referenced_node.type().name() == "ayon::generic_loader::1.0":
            show_node_parmeditor(referenced_node)
            return

    # Create a generic loader node and reference its file parm
    main_container = get_or_create_avalon_container()
    
    node_name = f"{file_parm.node().name()}_{file_parm.name()}_loader"
    load_node = main_container.createNode("ayon::generic_loader",
                                          node_name=node_name)
    load_node.moveToGoodPosition()

    # Set relative reference via hscript. This avoids the issues of
    # `setExpression` e.g. having a keyframe.
    relative_path = file_parm.node().relativePathTo(load_node)
    expression = rf'chs\(\"{relative_path}/file\"\)'  # noqa
    hou.hscript(
        'opparm -r'
        f' {file_parm.node().path()} {file_parm.name()} \`{expression}\`'
    )
    show_node_parmeditor(load_node)


<<<<<<< HEAD
def format_as_collections(files: list[str], pattern: str = "{head}{padding}{tail} [{ranges}]") -> list[str]:
    """Return list of files as formatted sequence collections."""
    
    collections, remainder = clique.assemble(files)
    result = [collection.format(pattern) for collection in collections]
    result.extend(remainder)
    return result
=======
@lru_cache(1)
def is_version_up_workfile_menu_enabled() -> bool:
    """Check if the 'Version Up Workfile' menu should be enabled.

    It's cached because we don't care about updating the menu during the
    current Houdini session and this allows us to avoid re-querying the
    project settings each time.

    """
    project_settings = get_current_project_settings()
    if project_settings["core"]["tools"]["ayon_menu"].get(
        "version_up_current_workfile"
    ):
        return True
    return False
>>>>>>> 6e0e71c0
<|MERGE_RESOLUTION|>--- conflicted
+++ resolved
@@ -5,11 +5,8 @@
 import re
 import logging
 import json
-<<<<<<< HEAD
 import clique
-=======
 from functools import lru_cache
->>>>>>> 6e0e71c0
 from contextlib import contextmanager
 
 import six
@@ -1603,28 +1600,27 @@
     show_node_parmeditor(load_node)
 
 
-<<<<<<< HEAD
+@lru_cache(1)
+def is_version_up_workfile_menu_enabled() -> bool:
+    """Check if the 'Version Up Workfile' menu should be enabled.
+
+    It's cached because we don't care about updating the menu during the
+    current Houdini session and this allows us to avoid re-querying the
+    project settings each time.
+
+    """
+    project_settings = get_current_project_settings()
+    if project_settings["core"]["tools"]["ayon_menu"].get(
+        "version_up_current_workfile"
+    ):
+        return True
+    return False
+
+
 def format_as_collections(files: list[str], pattern: str = "{head}{padding}{tail} [{ranges}]") -> list[str]:
     """Return list of files as formatted sequence collections."""
     
     collections, remainder = clique.assemble(files)
     result = [collection.format(pattern) for collection in collections]
     result.extend(remainder)
-    return result
-=======
-@lru_cache(1)
-def is_version_up_workfile_menu_enabled() -> bool:
-    """Check if the 'Version Up Workfile' menu should be enabled.
-
-    It's cached because we don't care about updating the menu during the
-    current Houdini session and this allows us to avoid re-querying the
-    project settings each time.
-
-    """
-    project_settings = get_current_project_settings()
-    if project_settings["core"]["tools"]["ayon_menu"].get(
-        "version_up_current_workfile"
-    ):
-        return True
-    return False
->>>>>>> 6e0e71c0
+    return result