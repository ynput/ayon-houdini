--- conflicted
+++ resolved
@@ -15,13 +15,8 @@
     # this plugin runs after CollectRopFrameRange
     order = pyblish.api.CollectorOrder + 0.1
     label = "Collect Frames"
-<<<<<<< HEAD
-    families = ["vdbcache", "imagesequence", "ass",
-                "redshiftproxy", "review", "pointcache"]
-=======
-    families = ["camera", "vdbcache", "imagesequence", "ass", "mantraifd",
+    families = ["camera", "vdbcache", "imagesequence", "ass",
                 "redshiftproxy", "review", "pointcache", "fbx"]
->>>>>>> 7243a50c
 
     def process(self, instance):
 
