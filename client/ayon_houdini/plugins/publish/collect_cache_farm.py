import os
import hou
import pyblish.api
from ayon_houdini.api import (
    lib,
    plugin
)


class CollectFarmCacheFamily(plugin.HoudiniInstancePlugin):
    """Collect publish.hou family for caching on farm as early as possible."""
    order = pyblish.api.CollectorOrder - 0.45
    families = ["ass", "pointcache", "redshiftproxy",
                "vdbcache", "model", "staticMesh",
                 "rop.opengl", "usdrop", "camera"]
    targets = ["local", "remote"]
    label = "Collect Data for Cache"

    def process(self, instance):

        if not instance.data["farm"]:
            self.log.debug("Caching on farm is disabled. "
                           "Skipping farm collecting.")
            return
        instance.data["families"].append("publish.hou")


class CollectDataforCache(plugin.HoudiniInstancePlugin):
    """Collect data for caching to Deadline."""

    # Run after Collect Frames
    order = pyblish.api.CollectorOrder + 0.11
    families = ["publish.hou"]
    targets = ["local", "remote"]
    label = "Collect Data for Cache"

    def process(self, instance):
<<<<<<< HEAD
        creator_attributes = instance.data["creator_attributes"]
        farm_enabled = creator_attributes.get("farm", False)
        instance.data["farm"] = farm_enabled
        if not farm_enabled:
            self.log.debug("Caching on farm is disabled. "
                           "Skipping farm collecting.")
            return
=======
>>>>>>> c70546f8
        # Why do we need this particular collector to collect the expected
        # output files from a ROP node. Don't we have a dedicated collector
        # for that yet?
        # Answer: No, we don't have a generic expected file collector.
        #         Because different product types needs different logic.
        #         e.g. check CollectMantraROPRenderProducts
        #               and CollectKarmaROPRenderProducts
        # Collect expected files
        ropnode = hou.node(instance.data["instance_node"])
        output_parm = lib.get_output_parameter(ropnode)
        expected_filepath = output_parm.eval()

        files = instance.data.setdefault("files", list())
        frames = instance.data.get("frames", "")
        if isinstance(frames, str):
            # single file
            files.append(expected_filepath)
        else:
            # list of files
            staging_dir, _ = os.path.split(expected_filepath)
            files.extend("{}/{}".format(staging_dir, f) for f in frames)

        expected_files = instance.data.setdefault("expectedFiles", list())
        expected_files.append({"cache": files})
        self.log.debug(f"Caching on farm expected files: {expected_files}")

        instance.data.update({
             # used in HoudiniCacheSubmitDeadline in ayon-deadline
            "plugin": "Houdini",
            "publish": True
        })<|MERGE_RESOLUTION|>--- conflicted
+++ resolved
@@ -35,16 +35,6 @@
     label = "Collect Data for Cache"
 
     def process(self, instance):
-<<<<<<< HEAD
-        creator_attributes = instance.data["creator_attributes"]
-        farm_enabled = creator_attributes.get("farm", False)
-        instance.data["farm"] = farm_enabled
-        if not farm_enabled:
-            self.log.debug("Caching on farm is disabled. "
-                           "Skipping farm collecting.")
-            return
-=======
->>>>>>> c70546f8
         # Why do we need this particular collector to collect the expected
         # output files from a ROP node. Don't we have a dedicated collector
         # for that yet?
