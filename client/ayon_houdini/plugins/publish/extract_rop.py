--- conflicted
+++ resolved
@@ -1,5 +1,5 @@
 import os
-
+import hou
 import pyblish.api
 
 from ayon_core.pipeline import publish
@@ -82,9 +82,8 @@
                                publish.ColormanagedPyblishPluginMixin):
 
     order = pyblish.api.ExtractorOrder - 0.01
-<<<<<<< HEAD
     label = "Extract Review (OpenGL & Flipbook)"
-    families = ["review"]
+    families = ["rop.opengl"]
 
     def process(self, instance):
         # This plugin is triggered when marking render as reviewable.
@@ -104,10 +103,6 @@
             return
 
         super(ExtractOpenGLAndFlipbook, self).process(instance)
-=======
-    label = "Extract OpenGL"
-    families = ["rop.opengl"]
->>>>>>> 45b78063
 
     def update_representation_data(self,
                                    instance: pyblish.api.Instance,
