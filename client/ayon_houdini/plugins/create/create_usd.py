--- conflicted
+++ resolved
@@ -17,12 +17,10 @@
     enabled = False
     description = "Create USD"
 
-<<<<<<< HEAD
-    additional_parameters = {}
-=======
     # Default render target
     render_target = "local"
->>>>>>> c70546f8
+
+    additional_parameters = {}
 
     def create(self, product_name, instance_data, pre_create_data):
 
@@ -67,7 +65,24 @@
     def get_publish_families(self):
         return ["usd", "usdrop"]
 
-<<<<<<< HEAD
+    def get_instance_attr_defs(self):
+        render_target_items = {
+            "local": "Local machine rendering",
+            "local_no_render": "Use existing frames (local)",
+            "farm": "Farm Rendering",
+        }
+
+        return [
+            EnumDef("render_target",
+                    items=render_target_items,
+                    label="Render target",
+                    default=self.render_target)
+        ]
+
+    def get_pre_create_attr_defs(self):
+        attrs = super().get_pre_create_attr_defs()
+        return attrs + self.get_instance_attr_defs()
+
 
 class CreateUSDModel(CreateUSD):
     identifier = "io.ayon.creators.houdini.model.usd"
@@ -164,23 +179,4 @@
         """)
 
     def get_publish_families(self):
-        return ["usd", "look", "usdrop"]
-=======
-    def get_instance_attr_defs(self):
-        render_target_items = {
-            "local": "Local machine rendering",
-            "local_no_render": "Use existing frames (local)",
-            "farm": "Farm Rendering",
-        }
-
-        return [
-            EnumDef("render_target",
-                    items=render_target_items,
-                    label="Render target",
-                    default=self.render_target)
-        ]
-
-    def get_pre_create_attr_defs(self):
-        attrs = super().get_pre_create_attr_defs()
-        return attrs + self.get_instance_attr_defs()
->>>>>>> c70546f8
+        return ["usd", "look", "usdrop"]