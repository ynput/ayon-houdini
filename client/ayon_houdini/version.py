--- conflicted
+++ resolved
@@ -1,7 +1,3 @@
 # -*- coding: utf-8 -*-
-<<<<<<< HEAD
-"""Package declaring Houdini addon version."""
-=======
 """Package declaring AYON addon 'houdini' version."""
->>>>>>> 20a0273b
 __version__ = "0.3.1"